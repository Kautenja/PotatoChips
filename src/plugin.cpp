// The RackNES VCVRack plugin.
// Copyright 2020 Christian Kauten
//
// Author: Christian Kauten (kautenja@auburn.edu)
//
// This program is free software: you can redistribute it and/or modify
// it under the terms of the GNU General Public License as published by
// the Free Software Foundation, either version 3 of the License, or
// (at your option) any later version.
// This program is distributed in the hope that it will be useful,
// but WITHOUT ANY WARRANTY; without even the implied warranty of
// MERCHANTABILITY or FITNESS FOR A PARTICULAR PURPOSE.  See the
// GNU General Public License for more details.
// You should have received a copy of the GNU General Public License
// along with this program.  If not, see <http://www.gnu.org/licenses/>.
//

#include "plugin.hpp"

/// the global instance of the RackNES plug-in
Plugin* plugin_instance;

/// Initialize an instance of the RackNES plug-in.
///
/// @param instance a fresh instance of the RackNES plug-in to initialize
///
void init(Plugin* instance) {
    plugin_instance = instance;
    instance->addModel(modelChip2A03);
    instance->addModel(modelChipVRC6);
    instance->addModel(modelChipFME7);
    instance->addModel(modelChip106);
    instance->addModel(modelChipSN76489);
<<<<<<< HEAD
    instance->addModel(modelChipGBS);
=======
    instance->addModel(modelChipAY_3_8910);
    instance->addModel(modelChipPOKEY);
>>>>>>> 0767debf
}<|MERGE_RESOLUTION|>--- conflicted
+++ resolved
@@ -31,10 +31,7 @@
     instance->addModel(modelChipFME7);
     instance->addModel(modelChip106);
     instance->addModel(modelChipSN76489);
-<<<<<<< HEAD
     instance->addModel(modelChipGBS);
-=======
     instance->addModel(modelChipAY_3_8910);
     instance->addModel(modelChipPOKEY);
->>>>>>> 0767debf
 }