// The RackNES VCVRack plugin.
// Copyright 2020 Christian Kauten
//
// Author: Christian Kauten (kautenja@auburn.edu)
//
// This program is free software: you can redistribute it and/or modify
// it under the terms of the GNU General Public License as published by
// the Free Software Foundation, either version 3 of the License, or
// (at your option) any later version.
// This program is distributed in the hope that it will be useful,
// but WITHOUT ANY WARRANTY; without even the implied warranty of
// MERCHANTABILITY or FITNESS FOR A PARTICULAR PURPOSE.  See the
// GNU General Public License for more details.
// You should have received a copy of the GNU General Public License
// along with this program.  If not, see <http://www.gnu.org/licenses/>.
//

#include "plugin.hpp"

/// the global instance of the RackNES plug-in
Plugin* plugin_instance;

/// Initialize an instance of the RackNES plug-in.
///
/// @param instance a fresh instance of the RackNES plug-in to initialize
///
void init(Plugin* instance) {
    plugin_instance = instance;
    instance->addModel(modelChip2A03);
    instance->addModel(modelChipVRC6);
    instance->addModel(modelChipFME7);
    instance->addModel(modelChip106);
<<<<<<< HEAD
    instance->addModel(modelChipGBS);
=======
    instance->addModel(modelChipSN76489);
>>>>>>> 497fd46a
}<|MERGE_RESOLUTION|>--- conflicted
+++ resolved
@@ -30,9 +30,6 @@
     instance->addModel(modelChipVRC6);
     instance->addModel(modelChipFME7);
     instance->addModel(modelChip106);
-<<<<<<< HEAD
+    instance->addModel(modelChipSN76489);
     instance->addModel(modelChipGBS);
-=======
-    instance->addModel(modelChipSN76489);
->>>>>>> 497fd46a
 }