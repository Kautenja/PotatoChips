// The RackNES VCVRack plugin.
// Copyright 2020 Christian Kauten
//
// Author: Christian Kauten (kautenja@auburn.edu)
//
// This program is free software: you can redistribute it and/or modify
// it under the terms of the GNU General Public License as published by
// the Free Software Foundation, either version 3 of the License, or
// (at your option) any later version.
// This program is distributed in the hope that it will be useful,
// but WITHOUT ANY WARRANTY; without even the implied warranty of
// MERCHANTABILITY or FITNESS FOR A PARTICULAR PURPOSE.  See the
// GNU General Public License for more details.
// You should have received a copy of the GNU General Public License
// along with this program.  If not, see <http://www.gnu.org/licenses/>.
//

#include "plugin.hpp"

/// the global instance of the RackNES plug-in
Plugin* plugin_instance;

/// Initialize an instance of the RackNES plug-in.
///
/// @param instance a fresh instance of the RackNES plug-in to initialize
///
void init(Plugin* instance) {
    plugin_instance = instance;
    instance->addModel(modelChip2A03);
    instance->addModel(modelChipVRC6);
    instance->addModel(modelChipFME7);
    instance->addModel(modelChip106);
    instance->addModel(modelChipSN76489);
<<<<<<< HEAD
    instance->addModel(modelChipAY_3_8910);
=======
    instance->addModel(modelChipPOKEY);
>>>>>>> b0d9aadb
}<|MERGE_RESOLUTION|>--- conflicted
+++ resolved
@@ -31,9 +31,6 @@
     instance->addModel(modelChipFME7);
     instance->addModel(modelChip106);
     instance->addModel(modelChipSN76489);
-<<<<<<< HEAD
     instance->addModel(modelChipAY_3_8910);
-=======
     instance->addModel(modelChipPOKEY);
->>>>>>> b0d9aadb
 }