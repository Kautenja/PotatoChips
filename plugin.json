{
  "slug": "KautenjaDSP-PotatoChips",
  "version": "1.7.0",
  "license": "GPL-3.0-or-later",
  "name": "KautenjaDSP Potato Chips",
  "brand": "KautenjaDSP",
  "author": "Christian Kauten",
  "authorEmail": "KautenjaDSP@gmail.com",
  "authorUrl": "https://kautenja.github.io/",
  "sourceUrl": "https://github.com/Kautenja/PotatoChips",
  "changelogUrl": "https://github.com/Kautenja/PotatoChips/blob/master/CHANGELOG.md",
  "modules": [
    {
      "slug": "AY_3_8910",
      "name": "AY-3-8910",
      "description": "An emulation of the General Instrument AY-3-8910 audio processing unit.",
      "manualUrl": "https://github.com/Kautenja/PotatoChips/releases/latest/download/AY_3_8910.pdf",
      "tags": [
        "Oscillator"
      ]
    },
    {
      "slug": "POKEY",
      "name": "POKEY",
      "description": "An emulation of the Atari POKEY audio processing unit.",
      "manualUrl": "https://github.com/Kautenja/PotatoChips/releases/latest/download/POKEY.pdf",
      "tags": [
        "Oscillator"
      ]
    },
    {
      "slug": "SCC",
      "name": "SCC",
      "description": "An emulation of the Konami SCC chip.",
      "manualUrl": "https://github.com/Kautenja/PotatoChips/releases/latest/download/SCC.pdf",
      "tags": [
        "Oscillator"
      ]
    },
    {
      "slug": "VRC6",
      "name": "VRC6",
      "description": "An emulation of the Konami VRC6 chip.",
      "manualUrl": "https://github.com/Kautenja/PotatoChips/releases/latest/download/VRC6.pdf",
      "tags": [
        "Oscillator"
      ]
    },
    {
      "slug": "106",
      "name": "106",
      "description": "An emulation of the Namco 106 wavetable chip.",
      "manualUrl": "https://github.com/Kautenja/PotatoChips/releases/latest/download/106.pdf",
      "tags": [
        "Oscillator"
      ]
    },
    {
<<<<<<< HEAD
      "slug": "GBS",
      "name": "GBS",
      "description": "An emulation of the Nintendo Gameboy Sound System audio processing unit.",
      "manualUrl": "https://github.com/Kautenja/PotatoChips/releases/latest/download/GBS.pdf",
      "tags": [
        "Oscillator",
        "Noise"
=======
      "slug": "TURBO_GRAFX_16",
      "name": "Turbo Grafx 16",
      "description": "An emulation of the NEC Turbo Grafx 16 audio processing unit.",
      "manualUrl": "https://github.com/Kautenja/PotatoChips/releases/latest/download/TURBO_GRAFX_16.pdf",
      "tags": [
        "Oscillator"
>>>>>>> 6d55d58a
      ]
    },
    {
      "slug": "2A03",
      "name": "2A03",
      "description": "An emulation of the Ricoh 2A03 chip from the Nintendo Entertainment System.",
      "manualUrl": "https://github.com/Kautenja/PotatoChips/releases/latest/download/2A03.pdf",
      "tags": [
        "Oscillator",
        "Noise"
      ]
    },
    {
      "slug": "FME7",
      "name": "FME7",
      "description": "An emulation of the Sunsoft FME-7 chip.",
      "manualUrl": "https://github.com/Kautenja/PotatoChips/releases/latest/download/FME7.pdf",
      "tags": [
        "Oscillator"
      ]
    },
    {
      "slug": "SN76489",
      "name": "SN76489",
      "description": "An emulation of the Texas Instruments SN76489 chip from the Sega Master System.",
      "manualUrl": "https://github.com/Kautenja/PotatoChips/releases/latest/download/sn76489.pdf",
      "tags": [
        "Oscillator",
        "Noise"
      ]
    }
  ]
}<|MERGE_RESOLUTION|>--- conflicted
+++ resolved
@@ -56,7 +56,15 @@
       ]
     },
     {
-<<<<<<< HEAD
+      "slug": "TURBO_GRAFX_16",
+      "name": "Turbo Grafx 16",
+      "description": "An emulation of the NEC Turbo Grafx 16 audio processing unit.",
+      "manualUrl": "https://github.com/Kautenja/PotatoChips/releases/latest/download/TURBO_GRAFX_16.pdf",
+      "tags": [
+        "Oscillator"
+      ]
+    },
+    {
       "slug": "GBS",
       "name": "GBS",
       "description": "An emulation of the Nintendo Gameboy Sound System audio processing unit.",
@@ -64,14 +72,6 @@
       "tags": [
         "Oscillator",
         "Noise"
-=======
-      "slug": "TURBO_GRAFX_16",
-      "name": "Turbo Grafx 16",
-      "description": "An emulation of the NEC Turbo Grafx 16 audio processing unit.",
-      "manualUrl": "https://github.com/Kautenja/PotatoChips/releases/latest/download/TURBO_GRAFX_16.pdf",
-      "tags": [
-        "Oscillator"
->>>>>>> 6d55d58a
       ]
     },
     {
