---
slug: KautenjaDSP-PotatoChips
version: '1.7.0'
license: GPL-3.0-or-later
name: KautenjaDSP Potato Chips
brand: KautenjaDSP
author: Christian Kauten
authorEmail: KautenjaDSP@gmail.com
authorUrl: https://kautenja.github.io/
sourceUrl: https://github.com/Kautenja/PotatoChips
changelogUrl: https://github.com/Kautenja/PotatoChips/blob/master/CHANGELOG.md
modules:
  - slug: AY_3_8910
    name: AY-3-8910
    description: An emulation of the General Instrument AY-3-8910 audio processing unit.
    manualUrl: https://github.com/Kautenja/PotatoChips/releases/latest/download/AY_3_8910.pdf
    tags:
      - Oscillator
  - slug: POKEY
    name: POKEY
    description: An emulation of the Atari POKEY audio processing unit.
    manualUrl: https://github.com/Kautenja/PotatoChips/releases/latest/download/POKEY.pdf
    tags:
      - Oscillator
  - slug: SCC
    name: SCC
    description: An emulation of the Konami SCC chip.
    manualUrl: https://github.com/Kautenja/PotatoChips/releases/latest/download/SCC.pdf
    tags:
      - Oscillator
  - slug: VRC6
    name: VRC6
    description: An emulation of the Konami VRC6 chip.
    manualUrl: https://github.com/Kautenja/PotatoChips/releases/latest/download/VRC6.pdf
    tags:
      - Oscillator
  - slug: '106'
    name: '106'
    description: An emulation of the Namco 106 wavetable chip.
    manualUrl: https://github.com/Kautenja/PotatoChips/releases/latest/download/106.pdf
    tags:
      - Oscillator
<<<<<<< HEAD
  - slug: TURBO_GRAFX_16
    name: Turbo Grafx 16
    description: An emulation of the NEC Turbo Grafx 16 audio processing unit.
    manualUrl: https://github.com/Kautenja/PotatoChips/releases/latest/download/TURBO_GRAFX_16.pdf
    tags:
      - Oscillator
=======
  # - slug: TurboGrafx16
  #   name: Turbo Grafx 16
  #   description: An emulation of the NEC Turbo Grafx 16 chip.
  #   manualUrl: https://github.com/Kautenja/PotatoChips/releases/latest/download/TurboGrafx16.pdf
  #   tags:
  #     - Oscillator
>>>>>>> 19b3dd21
  # - slug: GBS
  #   name: GBS
  #   description: An emulation of the Nintendo Gameboy Sound System chip.
  #   manualUrl: https://github.com/Kautenja/PotatoChips/releases/latest/download/GBS.pdf
  #   tags:
  #     - Oscillator
  #     - Noise
  # - slug: S_SMP
  #   name: S-SMP
  #   description: An emulation of the Sony S-SMP chip from the Super Nintendo Entertainment System.
  #   manualUrl: https://github.com/Kautenja/PotatoChips/releases/latest/download/S_SMP.pdf
  #   tags:
  #     - Oscillator
  #     - Echo
  - slug: 2A03
    name: 2A03
    description: An emulation of the Ricoh 2A03 chip from the Nintendo Entertainment System.
    manualUrl: https://github.com/Kautenja/PotatoChips/releases/latest/download/2A03.pdf
    tags:
      - Oscillator
      - Noise
  - slug: FME7
    name: FME7
    description: An emulation of the Sunsoft FME-7 chip.
    manualUrl: https://github.com/Kautenja/PotatoChips/releases/latest/download/FME7.pdf
    tags:
      - Oscillator
  - slug: SN76489
    name: SN76489
    description: An emulation of the Texas Instruments SN76489 chip from the Sega Master System.
    manualUrl: https://github.com/Kautenja/PotatoChips/releases/latest/download/sn76489.pdf
    tags:
      - Oscillator
      - Noise
  # - slug: 2413
  #   name: 2413
  #   description: An emulation of the Yamaha YM2413 chip.
  #   manualUrl: https://github.com/Kautenja/PotatoChips/releases/latest/download/2413.pdf
  #   tags:
  #     - Oscillator
  # - slug: 2612
  #   name: 2612
  #   description: An emulation of the Yamaha YM2612 chip.
  #   manualUrl: https://github.com/Kautenja/PotatoChips/releases/latest/download/2612.pdf
  #   tags:
  #     - Oscillator<|MERGE_RESOLUTION|>--- conflicted
+++ resolved
@@ -40,21 +40,12 @@
     manualUrl: https://github.com/Kautenja/PotatoChips/releases/latest/download/106.pdf
     tags:
       - Oscillator
-<<<<<<< HEAD
   - slug: TURBO_GRAFX_16
     name: Turbo Grafx 16
     description: An emulation of the NEC Turbo Grafx 16 audio processing unit.
     manualUrl: https://github.com/Kautenja/PotatoChips/releases/latest/download/TURBO_GRAFX_16.pdf
     tags:
       - Oscillator
-=======
-  # - slug: TurboGrafx16
-  #   name: Turbo Grafx 16
-  #   description: An emulation of the NEC Turbo Grafx 16 chip.
-  #   manualUrl: https://github.com/Kautenja/PotatoChips/releases/latest/download/TurboGrafx16.pdf
-  #   tags:
-  #     - Oscillator
->>>>>>> 19b3dd21
   # - slug: GBS
   #   name: GBS
   #   description: An emulation of the Nintendo Gameboy Sound System chip.
