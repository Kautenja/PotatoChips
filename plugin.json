{
  "slug": "KautenjaDSP-PotatoChips",
  "version": "1.11.0",
  "license": "GPL-3.0-or-later",
  "name": "KautenjaDSP Potato Chips",
  "brand": "KautenjaDSP",
  "author": "Christian Kauten",
  "authorEmail": "KautenjaDSP@gmail.com",
  "authorUrl": "https://kautenja.github.io/",
  "sourceUrl": "https://github.com/Kautenja/PotatoChips",
  "changelogUrl": "https://github.com/Kautenja/PotatoChips/blob/master/CHANGELOG.md",
  "modules": [
    {
<<<<<<< HEAD
      "slug": "Blocks",
      "name": "Blocks",
      "description": "Inspired by Mutable Instruments Edges.",
      "manualUrl": "https://github.com/Kautenja/PotatoChips/releases/latest/download/Blocks.pdf",
      "tags": [
        "Noise",
        "Oscillator",
        "Polyphonic",
        "Synth voice"
      ]
=======
      "slug": "Pitch2600",
      "name": "Pitch 2600"
>>>>>>> 9fb03dae
    },
    {
      "slug": "MiniBoss",
      "name": "Mini Boss",
      "description": "An emulation of the Yamaha YM2612 FM synthesis chip from the Sega Mega Drive and Sega Genesis.",
      "manualUrl": "https://github.com/Kautenja/PotatoChips/releases/latest/download/MiniBoss.pdf",
      "tags": [
        "Noise",
        "Oscillator",
        "Polyphonic",
        "Synth voice"
      ]
    },
    {
      "slug": "106",
      "name": "Name Corp Octal Wave Generator",
      "description": "An emulation of the Namco 163 wavetable chip from Nintendo Entertainment System (NES) cartridges.",
      "manualUrl": "https://github.com/Kautenja/PotatoChips/releases/latest/download/NameCorpOctalWaveGenerator.pdf",
      "tags": [
        "Oscillator",
        "Polyphonic"
      ]
    },
    {
      "slug": "2612",
      "name": "Boss Fight",
      "description": "An emulation of the Yamaha YM2612 FM synthesis chip from the Sega Mega Drive and Sega Genesis.",
      "manualUrl": "https://github.com/Kautenja/PotatoChips/releases/latest/download/BossFight.pdf",
      "tags": [
        "Noise",
        "Oscillator",
        "Polyphonic",
        "Synth voice"
      ]
    },
    {
      "slug": "2612_Blank1",
      "name": "Boss Fight Envelope Generator (Blank)",
      "description": "A blank panel with an illustration of the envelope generator from Boss Fight.",
      "tags": [
        "Blank"
      ]
    },
    {
      "slug": "2A03",
      "name": "Infinite Stairs",
      "description": "An emulation of the Ricoh 2A03 chip from the Nintendo Entertainment System (NES).",
      "manualUrl": "https://github.com/Kautenja/PotatoChips/releases/latest/download/InfiniteStairs.pdf",
      "tags": [
        "Noise",
        "Oscillator",
        "Polyphonic"
      ]
    },
    {
      "slug": "AY_3_8910",
      "name": "Jairasullator",
      "description": "An emulation of the General Instrument AY-3-8910 chip.",
      "manualUrl": "https://github.com/Kautenja/PotatoChips/releases/latest/download/Jairasullator.pdf",
      "tags": [
        "Distortion",
        "Low-frequency Oscillator",
        "Noise",
        "Oscillator",
        "Polyphonic",
        "Synth voice",
        "Voltage-controlled Amplifier"
      ]
    },
    {
      "slug": "FME7",
      "name": "Pulses",
      "description": "An emulation of the Sunsoft FME-7 chip from Nintendo Entertainment System (NES) cartridges.",
      "manualUrl": "https://github.com/Kautenja/PotatoChips/releases/latest/download/Pulses.pdf",
      "tags": [
        "Oscillator",
        "Polyphonic"
      ]
    },
    {
      "slug": "GBS",
      "name": "Pallet Town Waves System",
      "description": "An emulation of the Nintendo Gameboy Sound System chip.",
      "manualUrl": "https://github.com/Kautenja/PotatoChips/releases/latest/download/PalletTownWavesSystem.pdf",
      "tags": [
        "Noise",
        "Oscillator",
        "Polyphonic"
      ]
    },
    {
      "slug": "POKEY",
      "name": "Pot Keys",
      "description": "An emulation of the Atari POKEY chip.",
      "manualUrl": "https://github.com/Kautenja/PotatoChips/releases/latest/download/PotKeys.pdf",
      "tags": [
        "Noise",
        "Oscillator",
        "Polyphonic"
      ]
    },
    {
      "slug": "SuperADSR",
      "name": "Super ADSR",
      "description": "An emulation of the ADSR envelope generator from the S-SMP chip on the Super Nintendo Entertainment System (SNES).",
      "manualUrl": "https://github.com/Kautenja/PotatoChips/releases/latest/download/SuperADSR.pdf",
      "tags": [
        "Dual",
        "Envelope generator",
        "Polyphonic"
      ]
    },
    {
      "slug": "SuperEcho",
      "name": "Super Echo",
      "description": "An emulation of the echo effect from the S-SMP chip on the Super Nintendo Entertainment System (SNES).",
      "manualUrl": "https://github.com/Kautenja/PotatoChips/releases/latest/download/SuperEcho.pdf",
      "tags": [
        "Delay",
        "Dual",
        "Effect",
        "Filter",
        "Polyphonic",
        "Reverb"
      ]
    },
    {
      "slug": "SuperVCA",
      "name": "Super VCA",
      "description": "An emulation of the Gaussian interpolation filter effect from the S-SMP chip on the Super Nintendo Entertainment System (SNES).",
      "manualUrl": "https://github.com/Kautenja/PotatoChips/releases/latest/download/SuperVCA.pdf",
      "tags": [
        "Dual",
        "Polyphonic",
        "Voltage-controlled amplifier"
      ]
    },
    {
      "slug": "Sony_S_SMP_Blank1",
      "name": "Sony S-SMP Blank",
      "description": "A blank panel with an illustration of the Sony S-SMP chip on the Super Nintendo Entertainment System (SNES).",
      "tags": [
        "Blank"
      ]
    },
    {
      "slug": "SuperSampler",
      "name": "Super Sampler",
      "description": "An emulation of the BRR sample playback engine from the S-SMP chip on the Super Nintendo Entertainment System (SNES).",
      "manualUrl": "https://github.com/Kautenja/PotatoChips/releases/latest/download/SuperSampler.pdf",
      "tags": [
        "Multiple",
        "Effect",
        "Filter",
        "Panning",
        "Polyphonic",
        "Sampler"
      ],
      "disabled": true
    },
    {
      "slug": "SuperSynth",
      "name": "Super Synth",
      "description": "An emulation of the Sony S-SMP chip from the Super Nintendo Entertainment System (SNES).",
      "manualUrl": "https://github.com/Kautenja/PotatoChips/releases/latest/download/SuperSynth.pdf",
      "tags": [
        "Multiple",
        "Noise",
        "Oscillator",
        "Polyphonic",
        "Synth voice"
      ],
      "disabled": true
    },
    {
      "slug": "SN76489",
      "name": "Mega Tone",
      "description": "An emulation of the Texas Instruments SN76489 chip from the Sega Master System, Sega Mega Drive, and Sega Genesis.",
      "manualUrl": "https://github.com/Kautenja/PotatoChips/releases/latest/download/MegaTone.pdf",
      "tags": [
        "Noise",
        "Oscillator",
        "Polyphonic"
      ]
    },
    {
      "slug": "VRC6",
      "name": "Step Saw",
      "description": "An emulation of the Konami VRC6 chip from Nintendo Entertainment System (NES) cartridges.",
      "manualUrl": "https://github.com/Kautenja/PotatoChips/releases/latest/download/StepSaw.pdf",
      "tags": [
        "Oscillator",
        "Polyphonic"
      ]
    }
  ]
}<|MERGE_RESOLUTION|>--- conflicted
+++ resolved
@@ -11,7 +11,10 @@
   "changelogUrl": "https://github.com/Kautenja/PotatoChips/blob/master/CHANGELOG.md",
   "modules": [
     {
-<<<<<<< HEAD
+      "slug": "Pitch2600",
+      "name": "Pitch 2600"
+    },
+    {
       "slug": "Blocks",
       "name": "Blocks",
       "description": "Inspired by Mutable Instruments Edges.",
@@ -22,10 +25,6 @@
         "Polyphonic",
         "Synth voice"
       ]
-=======
-      "slug": "Pitch2600",
-      "name": "Pitch 2600"
->>>>>>> 9fb03dae
     },
     {
       "slug": "MiniBoss",
