// The RackNES VCVRack plugin.
// Copyright 2020 Christian Kauten
//
// Author: Christian Kauten (kautenja@auburn.edu)
//
// This program is free software: you can redistribute it and/or modify
// it under the terms of the GNU General Public License as published by
// the Free Software Foundation, either version 3 of the License, or
// (at your option) any later version.
// This program is distributed in the hope that it will be useful,
// but WITHOUT ANY WARRANTY; without even the implied warranty of
// MERCHANTABILITY or FITNESS FOR A PARTICULAR PURPOSE.  See the
// GNU General Public License for more details.
// You should have received a copy of the GNU General Public License
// along with this program.  If not, see <http://www.gnu.org/licenses/>.
//

#include "plugin.hpp"

/// the global instance of the RackNES plug-in
Plugin* plugin_instance;

/// Initialize an instance of the RackNES plug-in.
///
/// @param instance a fresh instance of the RackNES plug-in to initialize
///
void init(Plugin* instance) {
    plugin_instance = instance;
    instance->addModel(modelChip2A03);
    instance->addModel(modelChipVRC6);
    instance->addModel(modelChipFME7);
    instance->addModel(modelChip106);
    instance->addModel(modelChipSN76489);
<<<<<<< HEAD
    instance->addModel(modelChipGBS);
=======
    instance->addModel(modelChipTurboGrafx16);
>>>>>>> ba224c56
    instance->addModel(modelChipSCC);
    instance->addModel(modelChipAY_3_8910);
    instance->addModel(modelChipPOKEY);
}<|MERGE_RESOLUTION|>--- conflicted
+++ resolved
@@ -31,11 +31,8 @@
     instance->addModel(modelChipFME7);
     instance->addModel(modelChip106);
     instance->addModel(modelChipSN76489);
-<<<<<<< HEAD
     instance->addModel(modelChipGBS);
-=======
     instance->addModel(modelChipTurboGrafx16);
->>>>>>> ba224c56
     instance->addModel(modelChipSCC);
     instance->addModel(modelChipAY_3_8910);
     instance->addModel(modelChipPOKEY);
