--- conflicted
+++ resolved
@@ -46,7 +46,6 @@
   #   manualUrl: https://github.com/Kautenja/PotatoChips/releases/latest/download/TurboGrafx16.pdf
   #   tags:
   #     - Oscillator
-<<<<<<< HEAD
   - slug: GBS
     name: GBS
     description: An emulation of the Nintendo Gameboy Sound System audio processing unit.
@@ -54,15 +53,6 @@
     tags:
       - Oscillator
       - Noise
-=======
-  # - slug: GBS
-  #   name: GBS
-  #   description: An emulation of the Nintendo Gameboy Sound System chip.
-  #   manualUrl: https://github.com/Kautenja/PotatoChips/releases/latest/download/GBS.pdf
-  #   tags:
-  #     - Oscillator
-  #     - Noise
->>>>>>> db8908ba
   # - slug: S_SMP
   #   name: S-SMP
   #   description: An emulation of the Sony S-SMP chip from the Super Nintendo Entertainment System.
