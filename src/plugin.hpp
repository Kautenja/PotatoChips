// The NES Oscillators VCVRack plugin.
// Copyright 2020 Christian Kauten
//
// Author: Christian Kauten (kautenja@auburn.edu)
//
// This program is free software: you can redistribute it and/or modify
// it under the terms of the GNU General Public License as published by
// the Free Software Foundation, either version 3 of the License, or
// (at your option) any later version.
// This program is distributed in the hope that it will be useful,
// but WITHOUT ANY WARRANTY; without even the implied warranty of
// MERCHANTABILITY or FITNESS FOR A PARTICULAR PURPOSE.  See the
// GNU General Public License for more details.
// You should have received a copy of the GNU General Public License
// along with this program.  If not, see <http://www.gnu.org/licenses/>.
//

#include "rack.hpp"

#ifndef PLUGIN_HPP_
#define PLUGIN_HPP_

using namespace rack;

/// the base clock rate of the VCV Rack environment
static constexpr uint32_t CLOCK_RATE = 768000;

/// the global instance of the plug-in
extern rack::Plugin* plugin_instance;
// the global instance of each the 2A03 module
extern rack::Model *modelChip2A03;
// the global instance of each the VRC6 module
extern rack::Model *modelChipVRC6;
// the global instance of each the FME7 module
extern rack::Model *modelChipFME7;
// the global instance of each the 106 module
extern rack::Model *modelChip106;
// the global instance of each the SN76489 module
extern rack::Model *modelChipSN76489;
<<<<<<< HEAD
// the global instance of each the AY-3-8910 module
extern rack::Model *modelChipAY_3_8910;
=======
// the global instance of each the POKEY module
extern rack::Model *modelChipPOKEY;
>>>>>>> da60fd2e

#endif  // PLUGIN_HPP_<|MERGE_RESOLUTION|>--- conflicted
+++ resolved
@@ -37,12 +37,9 @@
 extern rack::Model *modelChip106;
 // the global instance of each the SN76489 module
 extern rack::Model *modelChipSN76489;
-<<<<<<< HEAD
 // the global instance of each the AY-3-8910 module
 extern rack::Model *modelChipAY_3_8910;
-=======
 // the global instance of each the POKEY module
 extern rack::Model *modelChipPOKEY;
->>>>>>> da60fd2e
 
 #endif  // PLUGIN_HPP_