--- conflicted
+++ resolved
@@ -31,11 +31,8 @@
     instance->addModel(modelChipFME7);
     instance->addModel(modelChip106);
     instance->addModel(modelChipSN76489);
-<<<<<<< HEAD
     instance->addModel(modelChipTurboGrafx16);
-=======
     instance->addModel(modelChipSCC);
->>>>>>> db8908ba
     instance->addModel(modelChipAY_3_8910);
     instance->addModel(modelChipPOKEY);
 }